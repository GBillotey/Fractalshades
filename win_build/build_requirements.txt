--- conflicted
+++ resolved
@@ -1,8 +1,4 @@
 setuptools >= 42
 wheel
 Cython
-<<<<<<< HEAD
-oldest-supported-numpy
-=======
-numpy < 1.22
->>>>>>> 067bf6e7
+oldest-supported-numpy